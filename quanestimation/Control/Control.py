--- conflicted
+++ resolved
@@ -44,10 +44,7 @@
         gamma:
            --description: decay rates.
            --type: list (of float number)
-<<<<<<< HEAD
-=======
-
->>>>>>> b2aae782
+           
         W:
             --description: weight matrix.
             --type: matrix
@@ -79,15 +76,12 @@
             self.W = np.eye(len(dH))
         else:
             self.W = W
-<<<<<<< HEAD
-=======
 
         if type(H0) == np.ndarray:
             self.freeHamiltonian = np.array(H0, dtype=np.complex128)
         else:
             self.freeHamiltonian = [np.array(x, dtype=np.complex128) for x in H0]
->>>>>>> b2aae782
-
+            
         self.tspan = tspan
         self.rho_initial = np.array(rho_initial, dtype=np.complex128)
         self.control_Hamiltonian = [np.array(x, dtype=np.complex128) for x in Hc]
