--- conflicted
+++ resolved
@@ -9,8 +9,4 @@
 from quanestimation.Control.PSO import (PSO,)
 from quanestimation.Control.Control import (ControlOpt, )
 
-<<<<<<< HEAD
-__all__ = ['DDPG', 'DiffEvo', 'GRAPE', 'PSO', ]
-=======
-__all__ = ['control','DDPG', 'DiffEvo', 'GRAPE', 'PSO', 'ddpg_actor', 'ddpg_critic']
->>>>>>> b2aae782
+__all__ = ['DDPG', 'DiffEvo', 'GRAPE', 'PSO', ]