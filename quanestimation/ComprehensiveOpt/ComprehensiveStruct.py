import numpy as np
import warnings
import math
import os
from julia import Main
import quanestimation.ComprehensiveOpt as compopt
from quanestimation.Common.common import gramschmidt


class ComprehensiveSystem:
    def __init__(self, psi0, ctrl0, measurement0, save_file, seed, eps):

        """
        ----------
        Inputs
        ----------

        psi0:
           --description: initial guesses of states (kets).
           --type: array

        ctrl0:
            --description: initial control coefficients.
            --type: list (of vector)

        measurement0:
           --description: a set of POVMs.
           --type: list (of vector)

        save_file:
            --description: True: save the states (or controls, measurements) and the value of the
                                 target function for each episode.
                           False: save the states (or controls, measurements) and all the value
                                   of the target function for the last episode.
            --type: bool

        eps:
            --description: calculation eps.
            --type: float

        """
        self.save_file = save_file
        self.ctrl0 = ctrl0
        self.psi0 = psi0
        self.eps = eps
        self.seed = seed
        self.measurement0 = measurement0

    def dynamics(self, tspan, H0, dH, Hc=[], decay=[], ctrl_bound=[]):
        """
        ----------
        Inputs
        ----------
        tspan:
           --description: time series.
           --type: array

        psi0:
           --description: initial state.
           --type: vector

        measurement0:
           --description: a set of POVMs.
           --type: list (of vector)

        H0:
           --description: free Hamiltonian.
           --type: matrix or a list of matrix

        Hc:
           --description: control Hamiltonian.
           --type: list (of matrix)

        dH:
           --description: derivatives of Hamiltonian on all parameters to
                          be estimated. For example, dH[0] is the derivative
                          vector on the first parameter.
           --type: list (of matrix)

        decay:
           --description: decay operators and the corresponding decay rates.
                          decay[0][0] represent the first decay operator and
                          decay[0][1] represent the corresponding decay rate.
           --type: list

        ctrl_bound:
           --description: lower and upper bounds of the control coefficients.
                          ctrl_bound[0] represent the lower bound of the control coefficients and
                          ctrl_bound[1] represent the upper bound of the control coefficients.
           --type: list
        """

        self.tspan = tspan

        if type(H0) == np.ndarray:
            self.freeHamiltonian = np.array(H0, dtype=np.complex128)
            self.dim = len(self.freeHamiltonian)
        else:
            self.freeHamiltonian = [np.array(x, dtype=np.complex128) for x in H0]
            self.dim = len(self.freeHamiltonian[0])

        if self.psi0 == []:
            np.random.seed(self.seed)
                r_ini = 2 * np.random.random(self.dim) - np.ones(self.dim)
                r = r_ini / np.linalg.norm(r_ini)
                phi = 2 * np.pi * np.random.random(self.dim)
            self.psi = np.array([r[i] * np.exp(1.0j * phi[i]) for i in range(self.dim)])
            self.psi0 = [self.psi]
        else:
            self.psi = np.array(self.psi0[0], dtype=np.complex128)

        if Hc == []:
            Hc = [np.zeros((len(self.dim), len(self.dim)))]
        self.control_Hamiltonian = [np.array(x, dtype=np.complex128) for x in Hc]

        if type(dH) != list:
            raise TypeError("The derivative of Hamiltonian should be a list!")

        if dH == []:
            dH = [np.zeros((len(self.dim), len(self.dim)))]
        self.Hamiltonian_derivative = [np.array(x, dtype=np.complex128) for x in dH]

        if len(dH) == 1:
            self.para_type = "single_para"
        else:
            self.para_type = "multi_para"

        if decay == []:
            decay_opt = [np.zeros((len(self.dim), len(self.dim)))]
            self.gamma = [0.0]
        else:
            decay_opt = [decay[i][0] for i in range(len(decay))]
            self.gamma = [decay[i][1] for i in range(len(decay))]
        self.decay_opt = [np.array(x, dtype=np.complex128) for x in decay_opt]

        ctrl_bound = [float(ctrl_bound[0]), float(ctrl_bound[1])]
        if ctrl_bound == []:
            ctrl_bound = [-np.inf, np.inf]
        self.ctrl_bound = ctrl_bound

        if self.ctrl0 == []:
            if ctrl_bound == []:
                ctrl0 = [
                    2 * np.random.random(len(self.tspan) - 1)
                    - np.ones(len(self.tspan) - 1)
                    for i in range(len(self.control_Hamiltonian))
                ]
            else:
                a = ctrl_bound[0]
                b = ctrl_bound[1]
                ctrl0 = [
                    (b - a) * np.random.random(len(self.tspan) - 1)
                    + a * np.ones(len(self.tspan) - 1)
                    for i in range(len(self.control_Hamiltonian))
                ]
            self.control_coefficients = ctrl0
            self.ctrl0 = [ctrl0]

        elif len(self.ctrl0) >= 1:
            self.control_coefficients = [
                self.ctrl0[0][i] for i in range(len(self.control_Hamiltonian))
            ]

        ctrl_num = len(self.control_coefficients)
        Hc_num = len(self.control_Hamiltonian)
        if Hc_num < ctrl_num:
            raise TypeError(
                "There are %d control Hamiltonians but %d coefficients sequences: \
                                too many coefficients sequences"
                % (Hc_num, ctrl_num)
            )
        elif Hc_num > ctrl_num:
            warnings.warn(
                "Not enough coefficients sequences: there are %d control Hamiltonians \
                            but %d coefficients sequences. The rest of the control sequences are\
                            set to be 0."
                % (Hc_num, ctrl_num),
                DeprecationWarning,
            )
            for i in range(Hc_num - ctrl_num):
                self.control_coefficients = np.concatenate(
                    (
                        self.control_coefficients,
                        np.zeros(len(self.control_coefficients[0])),
                    )
                )
        else:
            pass

        if self.measurement0 == []:
            np.random.seed(self.seed)
            M = [[] for i in range(self.dim)]
            for i in range(self.dim):
                r_ini = 2 * np.random.random(self.dim) - np.ones(self.dim)
                r = r_ini / np.linalg.norm(r_ini)
                phi = 2 * np.pi * np.random.random(self.dim)
                M[i] = [r[j] * np.exp(1.0j * phi[j]) for j in range(self.dim)]
            self.C = gramschmidt(np.array(M))
            self.measurement0 = [np.array([self.C[i] for i in range(len(self.psi))])]
        elif len(self.measurement0) >= 1:
            self.C = [self.measurement0[0][i] for i in range(len(self.psi))]
            self.C = [np.array(x, dtype=np.complex128) for x in self.C]

        number = math.ceil((len(self.tspan) - 1) / len(self.control_coefficients[0]))
        if len(self.tspan) - 1 % len(self.control_coefficients[0]) != 0:
            tnum = number * len(self.control_coefficients[0])
            self.tspan = np.linspace(self.tspan[0], self.tspan[-1], tnum + 1)
        else:
            pass
<<<<<<< HEAD
         
=======

        self.dynamic = Main.QuanEstimation.Lindblad(
            self.freeHamiltonian,
            self.Hamiltonian_derivative,
            self.control_Hamiltonian,
            self.control_coefficients,
            self.psi0,
            self.tspan,
            self.decay_opt,
            self.gamma,
        )

>>>>>>> eea0cf1c
        self.dynamics_type = "dynamics"

    def kraus(self, K, dK):
        k_num = len(K)
        para_num = len(dK[0])
        dK_tp = [
            [np.array(dK[i][j], dtype=np.complex128) for i in range(k_num)]
            for j in range(para_num)
        ]
        self.K = [np.array(x, dtype=np.complex128) for x in K]
        self.dK = dK_tp

        if para_num == 1:
            self.para_type = "single_para"
        else:
            self.para_type = "multi_para"

        self.dim = len(K[0])
        if self.psi0 == []:
            np.random.seed(self.seed)
            r_ini = 2 * np.random.random(self.dim) - np.ones(self.dim)
            r = r_ini / np.linalg.norm(r_ini)
            phi = 2 * np.pi * np.random.random(self.dim)
            self.psi = np.array([r[i] * np.exp(1.0j * phi[i]) for i in range(self.dim)])
            self.psi0 = [self.psi]
        else:
            self.psi = np.array(self.psi0[0], dtype=np.complex128)

        if self.measurement0 == []:
            np.random.seed(self.seed)
            M = [[] for i in range(self.dim)]
            for i in range(self.dim):
                r_ini = 2 * np.random.random(self.dim) - np.ones(self.dim)
                r = r_ini / np.linalg.norm(r_ini)
                phi = 2 * np.pi * np.random.random(self.dim)
                M[i] = [r[i] * np.exp(1.0j * phi[i]) for i in range(self.dim)]
            self.C = gramschmidt(np.array(M))
            self.measurement0 = [np.array([self.C[i] for i in range(len(self.psi))])]
        elif len(self.measurement0) >= 1:
<<<<<<< HEAD
            self.C = [self.measurement0[0][i] for i in range(len(self.psi))]
            self.C = [np.array(x, dtype=np.complex128) for x in self.C]
            
        self.dynamic = Main.QuanEstimation.Kraus(self.K, self.dK, self.psi)
=======
            self.M = [self.measurement0[0][i] for i in range(self.dim)]
            self.M = [np.array(x, dtype=np.complex128) for x in self.M]

        self.dynamic = Main.QuanEstimation.Kraus(self.K, self.dK, self.rho0)
>>>>>>> eea0cf1c

        self.dynamics_type = "kraus"

    def SC(self, W=[], M=[], target="QFIM", dtype="SLD"):
        """
        Description: use DE algorithm to optimize states and control coefficients.

        ---------
        Inputs
        ---------
        M:
            --description: a set of POVM.
            --type: list of matrix

        W:
            --description: weight matrix.
            --type: matrix

        """
        if self.dynamics_type != "dynamics":
            raise ValueError(
                "{!r} is not a valid type for dynamics, supported type is \
                             Lindblad dynamics.".format(
                    self.dynamics_type
                )
            )

        if W == []:
            W = np.eye(len(self.Hamiltonian_derivative))
        self.W = W

        if M != []:
            M = [np.array(x, dtype=np.complex128) for x in M]
            self.obj = Main.QuanEstimation.CFIM_Obj(M, self.W, self.eps, self.para_type)
        else:
            if target == "HCRB":
                if self.para_type == "single_para":
                    warnings.warn(
                        "In single parameter scenario, HCRB is equivalent to QFI. \
                           Please choose QFIM as the target function for control optimization",
                        DeprecationWarning,
                    )
                else:
                    pass  #### to be done
            elif target == "QFIM" and (
                dtype == "SLD" or dtype == "RLD" or dtype == "LLD"
            ):
                self.obj = Main.QuanEstimation.QFIM_Obj(
                    self.W, self.eps, self.para_type, dtype
                )
            else:
                raise ValueError(
                    "Please enter the correct values for target and dtype.\
                                  Supported target are 'QFIM', 'CFIM' and 'HCRB',  \
<<<<<<< HEAD
                                  supported dtype are 'SLD', 'RLD' and 'LLD'.")
        
        self.opt = Main.QuanEstimation.StateControlOpt(self.psi, self.control_coefficients, self.ctrl_bound)
        self.output = Main.QuanEstimation.Output(self.opt, self.save_file) 
=======
                                  supported dtype are 'SLD', 'RLD' and 'LLD'."
                )

        self.opt = Main.QuanEstimation.StateControlOpt(
            self.psi0, self.control_coefficients
        )
        self.output = Main.QuanEstimation.Output(self.opt, self.save_file)
>>>>>>> eea0cf1c

        if self.dynamics_type == "dynamics":
            self.dynamic = Main.QuanEstimation.Lindblad(
                self.freeHamiltonian,
                self.Hamiltonian_derivative,
                self.control_Hamiltonian,
                self.control_coefficients,
                self.psi,
                self.tspan,
                self.decay_opt,
                self.gamma,
            )

        system = Main.QuanEstimation.QuanEstSystem(
            self.opt, self.alg, self.obj, self.dynamic, self.output
        )
        Main.QuanEstimation.run(system)

    def CM(self, rho0, W=[]):
        """
        Description: use DE algorithm to optimize control coefficients and the measurements.

        ---------
        Inputs
        ---------
        rho0:
            --description: initial state.
            --type: density matrix

        W:
            --description: weight matrix.
            --type: matrix

        """
        if self.dynamics_type != "dynamics":
            raise ValueError(
                "{!r} is not a valid type for dynamics, supported type is \
                             Lindblad dynamics.".format(
                    self.dynamics_type
                )
            )

        if W == []:
            W = np.eye(len(self.Hamiltonian_derivative))
        self.W = W

        self.rho0 = np.array(rho0, dtype=np.complex128)
<<<<<<< HEAD
        
        self.obj = Main.QuanEstimation.CFIM_Obj([], self.W, self.eps, self.para_type) #### M=[]
        self.opt = Main.QuanEstimation.ControlMeasurementOpt(self.control_coefficients, self.C, self.ctrl_bound)
        self.output = Main.QuanEstimation.Output(self.opt, self.save_file) 
=======

        self.obj = Main.QuanEstimation.CFIM_Obj(
            self.M, self.W, self.eps, self.para_type
        )
        self.opt = Main.QuanEstimation.ControlMeasurementOpt(
            self.M, self.control_coefficients
        )
        self.output = Main.QuanEstimation.Output(self.opt, self.save_file)
>>>>>>> eea0cf1c

        if self.dynamics_type == "dynamics":
            self.dynamic = Main.QuanEstimation.Lindblad(
                self.freeHamiltonian,
                self.Hamiltonian_derivative,
                self.control_Hamiltonian,
                self.control_coefficients,
                rho0,
                self.tspan,
                self.decay_opt,
                self.gamma,
            )

        system = Main.QuanEstimation.QuanEstSystem(
            self.opt, self.alg, self.obj, self.dynamic, self.output
        )
        Main.QuanEstimation.run(system)

        self.load_save_meas()

    def SM(self, W=[]):
        """
        Description: use DE algorithm to optimize states and the measurements.

        ---------
        Inputs
        ---------

        W:
            --description: weight matrix.
            --type: matrix

        """
        if self.dynamics_type == "dynamics":
            if W == []:
                W = np.eye(len(self.Hamiltonian_derivative))
            self.W = W

            if len(self.control_coefficients[0]) == 1:
                H0 = np.array(self.freeHamiltonian, dtype=np.complex128)
                Hc = [
                    np.array(x, dtype=np.complex128) for x in self.control_Hamiltonian
                ]
                Htot = H0 + sum(
                    [
                        Hc[i] * self.control_coefficients[i][0]
                        for i in range(len(self.control_coefficients))
                    ]
                )
                freeHamiltonian = np.array(Htot, dtype=np.complex128)
            else:
                H0 = np.array(self.freeHamiltonian, dtype=np.complex128)
                Hc = [
                    np.array(x, dtype=np.complex128) for x in self.control_Hamiltonian
                ]
                Htot = []
                for i in range(len(self.control_coefficients[0])):
                    S_ctrl = sum(
                        [
                            Hc[j] * self.control_coefficients[j][i]
                            for j in range(len(self.control_coefficients))
                        ]
                    )
                    Htot.append(H0 + S_ctrl)
                freeHamiltonian = [np.array(x, dtype=np.complex128) for x in Htot]

            self.dynamic = Main.QuanEstimation.Lindblad(
                freeHamiltonian,
                self.Hamiltonian_derivative,
                self.psi,
                self.tspan,
                self.decay_opt,
                self.gamma,
            )

        elif self.dynamics_type == "kraus":
            if W == []:
                W = np.eye(len(self.dK))
            self.W = W

<<<<<<< HEAD
        self.obj = Main.QuanEstimation.CFIM_Obj([], self.W, self.eps, self.para_type) 
        self.opt = Main.QuanEstimation.StateMeasurementOpt(self.psi, self.C)
        self.output = Main.QuanEstimation.Output(self.opt, self.save_file) 
=======
        self.obj = Main.QuanEstimation.CFIM_Obj(
            self.M, self.W, self.eps, self.para_type
        )
        self.opt = Main.QuanEstimation.StateMeasurementOpt(self.psi0, self.M)
        self.output = Main.QuanEstimation.Output(self.opt, self.save_file)
>>>>>>> eea0cf1c

        system = Main.QuanEstimation.QuanEstSystem(
            self.opt, self.alg, self.obj, self.dynamic, self.output
        )
        Main.QuanEstimation.run(system)

    def SCM(self, W=[]):
        """
        Description: use DE algorithm to optimize states, control coefficients and the measurements.

        ---------
        Inputs
        ---------

        W:
            --description: weight matrix.
            --type: matrix

        """
        if self.dynamics_type != "dynamics":
            raise ValueError(
                "{!r} is not a valid type for dynamics, supported type is \
                             Lindblad dynamics.".format(
                    self.dynamics_type
                )
            )
        if W == []:
            W = np.eye(len(self.Hamiltonian_derivative))
        self.W = W
<<<<<<< HEAD
        
        self.obj = Main.QuanEstimation.CFIM_Obj([], self.W, self.eps, self.para_type)
        self.opt = Main.QuanEstimation.StateControlMeasurementOpt(self.psi, self.control_coefficients, self.C, self.ctrl_bound)
        self.output = Main.QuanEstimation.Output(self.opt, self.save_file) 
=======

        self.obj = Main.QuanEstimation.CFIM_Obj(
            self.M, self.W, self.eps, self.para_type
        )
        self.opt = Main.QuanEstimation.StateControlMeasurementOpt(
            self.control_coefficients, self.psi0, self.M
        )
        self.output = Main.QuanEstimation.Output(self.opt, self.save_file)
>>>>>>> eea0cf1c

        if self.dynamics_type == "dynamics":
            self.dynamic = Main.QuanEstimation.Lindblad(
                self.freeHamiltonian,
                self.Hamiltonian_derivative,
                self.control_Hamiltonian,
                self.control_coefficients,
                self.psi,
                self.tspan,
                self.decay_opt,
                self.gamma,
            )

        system = Main.QuanEstimation.QuanEstSystem(
            self.opt, self.alg, self.obj, self.dynamic, self.output
        )
        Main.QuanEstimation.run(system)

        self.load_save_state()
        self.load_save_meas()

    def load_save_state(self):
        if os.path.exists("states.csv"):
            file_load = open("states.csv", "r")
            file_load = "".join([i for i in file_load]).replace("im", "j")
            file_load = "".join([i for i in file_load]).replace(" ", "")
            file_save = open("states.csv", "w")
            file_save.writelines(file_load)
            file_save.close()
        else:
            pass

    def load_save_meas(self):
        if os.path.exists("measurements.csv"):
            file_load = open("measurements.csv", "r")
            file_load = "".join([i for i in file_load]).replace("im", "j")
            file_load = "".join([i for i in file_load]).replace(" ", "")
            file_save = open("measurements.csv", "w")
            file_save.writelines(file_load)
            file_save.close()
        else:
            pass


def ComprehensiveOpt(save_file=False, method="AD", **kwargs):

    if method == "AD":
        return compopt.AD_Compopt(save_file=save_file, **kwargs)
    elif method == "PSO":
        return compopt.PSO_Compopt(save_file=save_file, **kwargs)
    elif method == "DE":
        return compopt.DE_Compopt(save_file=save_file, **kwargs)
    else:
        raise ValueError(
            "{!r} is not a valid value for method, supported values are 'AD', \
                         'PSO', 'DE'.".format(
                method
            )
        )<|MERGE_RESOLUTION|>--- conflicted
+++ resolved
@@ -207,22 +207,7 @@
             self.tspan = np.linspace(self.tspan[0], self.tspan[-1], tnum + 1)
         else:
             pass
-<<<<<<< HEAD
          
-=======
-
-        self.dynamic = Main.QuanEstimation.Lindblad(
-            self.freeHamiltonian,
-            self.Hamiltonian_derivative,
-            self.control_Hamiltonian,
-            self.control_coefficients,
-            self.psi0,
-            self.tspan,
-            self.decay_opt,
-            self.gamma,
-        )
-
->>>>>>> eea0cf1c
         self.dynamics_type = "dynamics"
 
     def kraus(self, K, dK):
@@ -262,17 +247,10 @@
             self.C = gramschmidt(np.array(M))
             self.measurement0 = [np.array([self.C[i] for i in range(len(self.psi))])]
         elif len(self.measurement0) >= 1:
-<<<<<<< HEAD
             self.C = [self.measurement0[0][i] for i in range(len(self.psi))]
             self.C = [np.array(x, dtype=np.complex128) for x in self.C]
             
         self.dynamic = Main.QuanEstimation.Kraus(self.K, self.dK, self.psi)
-=======
-            self.M = [self.measurement0[0][i] for i in range(self.dim)]
-            self.M = [np.array(x, dtype=np.complex128) for x in self.M]
-
-        self.dynamic = Main.QuanEstimation.Kraus(self.K, self.dK, self.rho0)
->>>>>>> eea0cf1c
 
         self.dynamics_type = "kraus"
 
@@ -327,20 +305,10 @@
                 raise ValueError(
                     "Please enter the correct values for target and dtype.\
                                   Supported target are 'QFIM', 'CFIM' and 'HCRB',  \
-<<<<<<< HEAD
                                   supported dtype are 'SLD', 'RLD' and 'LLD'.")
         
         self.opt = Main.QuanEstimation.StateControlOpt(self.psi, self.control_coefficients, self.ctrl_bound)
         self.output = Main.QuanEstimation.Output(self.opt, self.save_file) 
-=======
-                                  supported dtype are 'SLD', 'RLD' and 'LLD'."
-                )
-
-        self.opt = Main.QuanEstimation.StateControlOpt(
-            self.psi0, self.control_coefficients
-        )
-        self.output = Main.QuanEstimation.Output(self.opt, self.save_file)
->>>>>>> eea0cf1c
 
         if self.dynamics_type == "dynamics":
             self.dynamic = Main.QuanEstimation.Lindblad(
@@ -388,21 +356,10 @@
         self.W = W
 
         self.rho0 = np.array(rho0, dtype=np.complex128)
-<<<<<<< HEAD
         
         self.obj = Main.QuanEstimation.CFIM_Obj([], self.W, self.eps, self.para_type) #### M=[]
         self.opt = Main.QuanEstimation.ControlMeasurementOpt(self.control_coefficients, self.C, self.ctrl_bound)
         self.output = Main.QuanEstimation.Output(self.opt, self.save_file) 
-=======
-
-        self.obj = Main.QuanEstimation.CFIM_Obj(
-            self.M, self.W, self.eps, self.para_type
-        )
-        self.opt = Main.QuanEstimation.ControlMeasurementOpt(
-            self.M, self.control_coefficients
-        )
-        self.output = Main.QuanEstimation.Output(self.opt, self.save_file)
->>>>>>> eea0cf1c
 
         if self.dynamics_type == "dynamics":
             self.dynamic = Main.QuanEstimation.Lindblad(
@@ -483,17 +440,9 @@
                 W = np.eye(len(self.dK))
             self.W = W
 
-<<<<<<< HEAD
         self.obj = Main.QuanEstimation.CFIM_Obj([], self.W, self.eps, self.para_type) 
         self.opt = Main.QuanEstimation.StateMeasurementOpt(self.psi, self.C)
         self.output = Main.QuanEstimation.Output(self.opt, self.save_file) 
-=======
-        self.obj = Main.QuanEstimation.CFIM_Obj(
-            self.M, self.W, self.eps, self.para_type
-        )
-        self.opt = Main.QuanEstimation.StateMeasurementOpt(self.psi0, self.M)
-        self.output = Main.QuanEstimation.Output(self.opt, self.save_file)
->>>>>>> eea0cf1c
 
         system = Main.QuanEstimation.QuanEstSystem(
             self.opt, self.alg, self.obj, self.dynamic, self.output
@@ -523,21 +472,10 @@
         if W == []:
             W = np.eye(len(self.Hamiltonian_derivative))
         self.W = W
-<<<<<<< HEAD
         
         self.obj = Main.QuanEstimation.CFIM_Obj([], self.W, self.eps, self.para_type)
         self.opt = Main.QuanEstimation.StateControlMeasurementOpt(self.psi, self.control_coefficients, self.C, self.ctrl_bound)
         self.output = Main.QuanEstimation.Output(self.opt, self.save_file) 
-=======
-
-        self.obj = Main.QuanEstimation.CFIM_Obj(
-            self.M, self.W, self.eps, self.para_type
-        )
-        self.opt = Main.QuanEstimation.StateControlMeasurementOpt(
-            self.control_coefficients, self.psi0, self.M
-        )
-        self.output = Main.QuanEstimation.Output(self.opt, self.save_file)
->>>>>>> eea0cf1c
 
         if self.dynamics_type == "dynamics":
             self.dynamic = Main.QuanEstimation.Lindblad(
