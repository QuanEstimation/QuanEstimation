import numpy as np
import warnings
from julia import Main
import quanestimation.ControlOpt.ControlStruct as Control
from quanestimation.Common.common import SIC


class GRAPE_Copt(Control.ControlSystem):
    def __init__(
        self,
        save_file=False,
        Adam=True,
        ctrl0=[],
        max_episode=300,
        epsilon=0.01,
        beta1=0.90,
        beta2=0.99,
        load=False,
        eps=1e-8,
        auto=True,
    ):

        Control.ControlSystem.__init__(self, save_file, ctrl0, load, eps)

        """
        ----------
        Inputs
        ----------
        auto:
            --description: True: use autodifferential to calculate the gradient.
                                  False: calculate the gradient with analytical method.
            --type: bool (True or False)

        Adam:
            --description: whether to use Adam to update the controls.
            --type: bool (True or False)

        ctrl0:
           --description: initial guess of controls.
           --type: array

        max_episode:
            --description: max number of the training episodes.
            --type: int

        epsilon:
            --description: learning rate.
            --type: float

        beta1:
            --description: the exponential decay rate for the first moment estimates .
            --type: float

        beta2:
            --description: the exponential decay rate for the second moment estimates .
            --type: float

        """

        self.Adam = Adam
        self.max_episode = max_episode
        self.epsilon = epsilon
        self.beta1 = beta1
        self.beta2 = beta2
        self.mt = 0.0
        self.vt = 0.0
        self.auto = auto

        if self.auto:
            if self.Adam:
                self.alg = Main.QuanEstimation.AD(
                    self.max_episode, self.epsilon, self.beta1, self.beta2
                )
            else:
                self.alg = Main.QuanEstimation.AD(self.max_episode, self.epsilon)
        else:
            if self.Adam:
                self.alg = Main.QuanEstimation.GRAPE(
                    self.max_episode, self.epsilon, self.beta1, self.beta2
                )
            else:
                self.alg = Main.QuanEstimation.GRAPE(self.max_episode, self.epsilon)

    def QFIM(self, W=[], dtype="SLD"):
        super().QFIM(W, dtype)

    def CFIM(self, M=[], W=[]):
        super().CFIM(M, W)

    def HCRB(self, W=[]):
        warnings.warn(
            "GRAPE is not available when the target function is HCRB. \
                       Supported methods are 'PSO', 'DE' and 'DDPG'.",
            DeprecationWarning,
        )

    def mintime(self, f, W=[], M=[], method="binary", target="QFIM", dtype="SLD"):
<<<<<<< HEAD
        if target == "HCRB":
            warnings.warn(
                "GRAPE is not available when the target function is HCRB.Supported methods are 'PSO', 'DE' and 'DDPG'.",
                DeprecationWarning,
            )
        
        super().mintime(f,W,M,method,target,dtype)
=======
        if len(self.Hamiltonian_derivative) > 1:
            f = 1 / f

        if M == []:
            M = SIC(len(self.rho0))
        M = [np.array(x, dtype=np.complex128) for x in M]

        if W == []:
            W = np.eye(len(self.Hamiltonian_derivative))
        self.W = W

        grape = Main.QuanEstimation.GRAPE_Copt(
            self.freeHamiltonian,
            self.Hamiltonian_derivative,
            self.rho0,
            self.tspan,
            self.decay_opt,
            self.gamma,
            self.control_Hamiltonian,
            self.control_coefficients,
            self.ctrl_bound,
            self.W,
            self.mt,
            self.vt,
            self.epsilon,
            self.beta1,
            self.beta2,
            self.eps,
        )

        if not (method == "binary" or method == "forward"):
            raise ValueError(
                "{!r} is not a valid value for method, supported \
                             values are 'binary' and 'forward'.".format(
                    method
                )
            )
        if M != []:
            if self.auto:
                Main.QuanEstimation.mintime(
                    Main.eval("Val{:" + method + "}()"),
                    "CFIM_autoGRAPE_Copt",
                    grape,
                    f,
                    M,
                    self.max_episode,
                    self.Adam,
                )
            else:
                Main.QuanEstimation.mintime(
                    Main.eval("Val{:" + method + "}()"),
                    "CFIM_GRAPE_Copt",
                    grape,
                    f,
                    M,
                    self.max_episode,
                    self.Adam,
                )
        else:
            if target == "HCRB":
                warnings.warn(
                    "GRAPE is not available when the target function is HCRB. \
                       Supported methods are 'PSO', 'DE' and 'DDPG'.",
                    DeprecationWarning,
                )
            elif target == "QFIM" and dtype == "SLD":
                if self.auto:
                    Main.QuanEstimation.mintime(
                        Main.eval("Val{:" + method + "}()"),
                        "QFIM_autoGRAPE_Copt",
                        grape,
                        f,
                        self.max_episode,
                        self.Adam,
                    )
                else:
                    Main.QuanEstimation.mintime(
                        Main.eval("Val{:" + method + "}()"),
                        "QFIM_GRAPE_Copt",
                        grape,
                        f,
                        self.max_episode,
                        self.Adam,
                    )
            elif target == "QFIM" and dtype == "RLD":
                pass  #### to be done
            elif target == "QFIM" and dtype == "LLD":
                pass  #### to be done
            else:
                raise ValueError(
                    "Please enter the correct values for target and dtype.\
                                  Supported target are 'QFIM', 'CFIM' and 'HCRB',  \
                                  supported dtype are 'SLD', 'RLD' and 'LLD'."
                )
>>>>>>> eea0cf1c
<|MERGE_RESOLUTION|>--- conflicted
+++ resolved
@@ -95,107 +95,10 @@
         )
 
     def mintime(self, f, W=[], M=[], method="binary", target="QFIM", dtype="SLD"):
-<<<<<<< HEAD
         if target == "HCRB":
             warnings.warn(
                 "GRAPE is not available when the target function is HCRB.Supported methods are 'PSO', 'DE' and 'DDPG'.",
                 DeprecationWarning,
             )
         
-        super().mintime(f,W,M,method,target,dtype)
-=======
-        if len(self.Hamiltonian_derivative) > 1:
-            f = 1 / f
-
-        if M == []:
-            M = SIC(len(self.rho0))
-        M = [np.array(x, dtype=np.complex128) for x in M]
-
-        if W == []:
-            W = np.eye(len(self.Hamiltonian_derivative))
-        self.W = W
-
-        grape = Main.QuanEstimation.GRAPE_Copt(
-            self.freeHamiltonian,
-            self.Hamiltonian_derivative,
-            self.rho0,
-            self.tspan,
-            self.decay_opt,
-            self.gamma,
-            self.control_Hamiltonian,
-            self.control_coefficients,
-            self.ctrl_bound,
-            self.W,
-            self.mt,
-            self.vt,
-            self.epsilon,
-            self.beta1,
-            self.beta2,
-            self.eps,
-        )
-
-        if not (method == "binary" or method == "forward"):
-            raise ValueError(
-                "{!r} is not a valid value for method, supported \
-                             values are 'binary' and 'forward'.".format(
-                    method
-                )
-            )
-        if M != []:
-            if self.auto:
-                Main.QuanEstimation.mintime(
-                    Main.eval("Val{:" + method + "}()"),
-                    "CFIM_autoGRAPE_Copt",
-                    grape,
-                    f,
-                    M,
-                    self.max_episode,
-                    self.Adam,
-                )
-            else:
-                Main.QuanEstimation.mintime(
-                    Main.eval("Val{:" + method + "}()"),
-                    "CFIM_GRAPE_Copt",
-                    grape,
-                    f,
-                    M,
-                    self.max_episode,
-                    self.Adam,
-                )
-        else:
-            if target == "HCRB":
-                warnings.warn(
-                    "GRAPE is not available when the target function is HCRB. \
-                       Supported methods are 'PSO', 'DE' and 'DDPG'.",
-                    DeprecationWarning,
-                )
-            elif target == "QFIM" and dtype == "SLD":
-                if self.auto:
-                    Main.QuanEstimation.mintime(
-                        Main.eval("Val{:" + method + "}()"),
-                        "QFIM_autoGRAPE_Copt",
-                        grape,
-                        f,
-                        self.max_episode,
-                        self.Adam,
-                    )
-                else:
-                    Main.QuanEstimation.mintime(
-                        Main.eval("Val{:" + method + "}()"),
-                        "QFIM_GRAPE_Copt",
-                        grape,
-                        f,
-                        self.max_episode,
-                        self.Adam,
-                    )
-            elif target == "QFIM" and dtype == "RLD":
-                pass  #### to be done
-            elif target == "QFIM" and dtype == "LLD":
-                pass  #### to be done
-            else:
-                raise ValueError(
-                    "Please enter the correct values for target and dtype.\
-                                  Supported target are 'QFIM', 'CFIM' and 'HCRB',  \
-                                  supported dtype are 'SLD', 'RLD' and 'LLD'."
-                )
->>>>>>> eea0cf1c
+        super().mintime(f,W,M,method,target,dtype)