--- conflicted
+++ resolved
@@ -58,18 +58,7 @@
         self.cr = cr
 
     def CFIM(self, W=[]):
-<<<<<<< HEAD
         
-=======
-        if self.mtype == "projection":
-            ini_population = Main.vec(self.measurement0)
-        elif self.mtype == "input":
-            if self.minput[0] == "LC":
-                ini_population = Main.vec(self.povm_basis)
-            elif self.minput[0] == "rotation":
-                ini_population = Main.vec(self.povm_basis)
-
->>>>>>> eea0cf1c
         self.alg = Main.QuanEstimation.DE(
             self.max_episode,
             self.p_num,
