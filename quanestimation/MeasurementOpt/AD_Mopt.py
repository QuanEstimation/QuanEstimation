import numpy as np
from julia import Main
import warnings
import quanestimation.MeasurementOpt.MeasurementStruct as Measurement

class AD_Mopt(Measurement.MeasurementSystem):
    def __init__(
        self,
        mtype,
        minput,
        save_file=False,
        Adam=False,
        measurement0=[],
        max_episode=300,
        epsilon=0.01,
        beta1=0.90,
        beta2=0.99,
        seed=1234,
        load=False,
        eps=1e-8,
    ):

        Measurement.MeasurementSystem.__init__(
            self, mtype, minput, save_file, measurement0, seed, load, eps
        )

        """
        --------
        inputs
        --------
        Adam:
            --description: whether to use Adam to update the controls.
            --type: bool (True or False)
            
        measurement0:
           --description: initial guess of measurements.
           --type: array

        max_episode:
            --description: max number of the training episodes.
            --type: int

        epsilon:
            --description: learning rate.
            --type: float

        beta1:
            --description: the exponential decay rate for the first moment estimates .
            --type: float

        beta2:
            --description: the exponential decay rate for the second moment estimates .
            --type: float

        eps:
            --description: calculation eps.
            --type: float
        
        """
        self.Adam = Adam
        self.max_episode = max_episode
        self.epsilon = epsilon
        self.beta1 = beta1
        self.beta2 = beta2
        self.mt = 0.0
        self.vt = 0.0
        self.seed = seed

        if self.Adam:
            self.alg = Main.QuanEstimation.AD(
                self.max_episode, self.epsilon, self.beta1, self.beta2
            )
        else:
            self.alg = Main.QuanEstimation.AD(self.max_episode, self.epsilon)

    def CFIM(self, W=[]):
        if self.mtype == "projection":
            warnings.warn(
                "AD is not available when mtype is projection. Supported methods are \
                           'PSO' and 'DE'.",
                DeprecationWarning,
            )
<<<<<<< HEAD
        else:
            super().CFIM(W)
=======

        super().CFIM(W)
>>>>>>> eea0cf1c
<|MERGE_RESOLUTION|>--- conflicted
+++ resolved
@@ -80,10 +80,5 @@
                            'PSO' and 'DE'.",
                 DeprecationWarning,
             )
-<<<<<<< HEAD
         else:
-            super().CFIM(W)
-=======
-
-        super().CFIM(W)
->>>>>>> eea0cf1c
+            super().CFIM(W)