function Adam(gt, t, para, m_t, v_t, ϵ, beta1, beta2, precision)
    t = t+1
    m_t = beta1*m_t + (1-beta1)*gt
    v_t = beta2*v_t + (1-beta2)*(gt*gt)
    m_cap = m_t/(1-(beta1^t))
    v_cap = v_t/(1-(beta2^t))
    para = para+(ϵ*m_cap)/(sqrt(v_cap)+precision)
    return para, m_t, v_t
end

<<<<<<< HEAD
function Adam!(system, δ, mt_in=0.0, vt_in=0.0)
    ctrl_length = length(system.control_coefficients[1])
    for ctrl in 1:length(δ)
        mt = mt_in
        vt = vt_in
=======
function Adam!(system, δ)
    ctrl_length = length(system.control_coefficients[1])
    for ctrl in 1:length(δ)
        mt = system.mt
        vt = system.vt
>>>>>>> e3b8ce45
        for ti in 1:ctrl_length
            system.control_coefficients[ctrl][ti], mt, vt = Adam(δ[ctrl][ti], ti, system.control_coefficients[ctrl][ti], mt, vt, system.ϵ, system.beta1, system.beta2, system.precision)
        end
    end
end<|MERGE_RESOLUTION|>--- conflicted
+++ resolved
@@ -8,19 +8,11 @@
     return para, m_t, v_t
 end
 
-<<<<<<< HEAD
-function Adam!(system, δ, mt_in=0.0, vt_in=0.0)
-    ctrl_length = length(system.control_coefficients[1])
-    for ctrl in 1:length(δ)
-        mt = mt_in
-        vt = vt_in
-=======
 function Adam!(system, δ)
     ctrl_length = length(system.control_coefficients[1])
     for ctrl in 1:length(δ)
         mt = system.mt
         vt = system.vt
->>>>>>> e3b8ce45
         for ti in 1:ctrl_length
             system.control_coefficients[ctrl][ti], mt, vt = Adam(δ[ctrl][ti], ti, system.control_coefficients[ctrl][ti], mt, vt, system.ϵ, system.beta1, system.beta2, system.precision)
         end
