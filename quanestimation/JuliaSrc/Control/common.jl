function Adam(gt, t, para, m_t, v_t, ϵ, beta1, beta2, precision)
    t = t+1
    m_t = beta1*m_t + (1-beta1)*gt
    v_t = beta2*v_t + (1-beta2)*(gt*gt)
    m_cap = m_t/(1-(beta1^t))
    v_cap = v_t/(1-(beta2^t))
    para = para+(ϵ*m_cap)/(sqrt(v_cap)+precision)
    return para, m_t, v_t
end

function Adam!(system, δ)
    ctrl_length = length(system.control_coefficients[1])
    for ctrl in 1:length(δ)
        mt = system.mt
        vt = system.vt
        for ti in 1:ctrl_length
            system.control_coefficients[ctrl][ti], mt, vt = Adam(δ[ctrl][ti], ti, system.control_coefficients[ctrl][ti], mt, vt, system.ϵ, system.beta1, system.beta2, system.precision)
        end
    end
end

<<<<<<< HEAD
function bound!(A::Array, bound)
    for a in A
        if a|>abs >=bound
            a = 0. #bound
        end
    end
end

function bound!(system)
    ctrl_num = length(system.control_coefficients)
    ctrl_length = length(system.control_coefficients[1])
=======
function bound!(control_coefficients, ctrl_bound)
    ctrl_num = length(control_coefficients)
    ctrl_length = length(control_coefficients[1])
>>>>>>> b2aae782
    for ck in 1:ctrl_num
        for tk in 1:ctrl_length
            control_coefficients[ck][tk] = (x-> x < ctrl_bound[1] ? ctrl_bound[1] : x > ctrl_bound[2] ? ctrl_bound[2] : x)(control_coefficients[ck][tk])
        end 
    end
end

<<<<<<< HEAD
=======
function SaveFile_ctrl(f_now::Float64, control)
    open("f.csv","a") do f
        writedlm(f, [f_now])
    end
    open("controls.csv","a") do g
        writedlm(g, control)
    end
end

function SaveFile_ctrl(f_now::Vector{Float64}, control)
    open("f.csv","w") do f
        writedlm(f, [f_now])
    end
    open("controls.csv","w") do g
        writedlm(g, control)
    end
end
>>>>>>> b2aae782
<|MERGE_RESOLUTION|>--- conflicted
+++ resolved
@@ -19,7 +19,6 @@
     end
 end
 
-<<<<<<< HEAD
 function bound!(A::Array, bound)
     for a in A
         if a|>abs >=bound
@@ -31,11 +30,6 @@
 function bound!(system)
     ctrl_num = length(system.control_coefficients)
     ctrl_length = length(system.control_coefficients[1])
-=======
-function bound!(control_coefficients, ctrl_bound)
-    ctrl_num = length(control_coefficients)
-    ctrl_length = length(control_coefficients[1])
->>>>>>> b2aae782
     for ck in 1:ctrl_num
         for tk in 1:ctrl_length
             control_coefficients[ck][tk] = (x-> x < ctrl_bound[1] ? ctrl_bound[1] : x > ctrl_bound[2] ? ctrl_bound[2] : x)(control_coefficients[ck][tk])
@@ -43,8 +37,6 @@
     end
 end
 
-<<<<<<< HEAD
-=======
 function SaveFile_ctrl(f_now::Float64, control)
     open("f.csv","a") do f
         writedlm(f, [f_now])
@@ -61,5 +53,4 @@
     open("controls.csv","w") do g
         writedlm(g, control)
     end
-end
->>>>>>> b2aae782
+end